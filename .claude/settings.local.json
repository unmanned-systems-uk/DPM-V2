{
  "permissions": {
    "allow": [
      "Bash(git pull:*)",
      "Bash(adb devices:*)",
      "Bash(git add:*)",
      "Bash(git commit:*)",
      "Bash(adb shell:*)",
      "Bash(adb logcat:*)",
      "Bash(adb connect:*)",
      "Bash(git log:*)",
      "Bash(tasklist:*)",
      "Bash(findstr:*)",
      "Bash(netstat:*)",
      "Bash(powershell \"Get-Process -Id 10468,10460 | Select-Object Id,ProcessName\")",
      "Bash(powershell \"Get-Process -Id 10468,10460 -ErrorAction SilentlyContinue | Select-Object Id,ProcessName\")",
      "Bash(powershell \"Get-Process python -ErrorAction SilentlyContinue | Select-Object Id,ProcessName,StartTime\")",
      "Bash(dir /O-D /B WindowsToolslogsdpm_diagnostic_*.log)",
      "Bash(python main.py:*)",
      "Bash(dir /O-D /B \"D:\\DPM\\DPM-V2\\WindowsTools\\logs\\dpm_diagnostic_*.log\")",
      "Bash(powershell:*)",
<<<<<<< HEAD
      "Bash(dir:*)",
      "Bash(cat:*)",
      "Bash(git rm:*)",
      "Bash(gradlew assembleDebug:*)",
      "Bash(./gradlew.bat assembleDebug:*)",
      "Bash(Select-String -Pattern \"(error|Error|ERROR|BUILD|FAILED|SUCCESSFUL)\")",
      "Bash(adb install:*)",
      "Bash(adb:*)",
      "Bash(python -m py_compile:*)",
      "Bash(ssh:*)"
=======
      "Bash(git stash pop:*)",
      "Bash(cat:*)",
      "Read(//home/dpm/**)",
      "Bash(lsusb:*)",
      "Bash(./build_remotecli.sh:*)",
      "Read(///**)",
      "Bash(./run_diagnostic.sh:*)",
      "Bash(timeout 5 nc:*)"
>>>>>>> c83a58a9
    ],
    "deny": [],
    "ask": []
  }
}<|MERGE_RESOLUTION|>--- conflicted
+++ resolved
@@ -19,27 +19,23 @@
       "Bash(python main.py:*)",
       "Bash(dir /O-D /B \"D:\\DPM\\DPM-V2\\WindowsTools\\logs\\dpm_diagnostic_*.log\")",
       "Bash(powershell:*)",
-<<<<<<< HEAD
       "Bash(dir:*)",
       "Bash(cat:*)",
       "Bash(git rm:*)",
+      "Bash(git stash pop:*)",
       "Bash(gradlew assembleDebug:*)",
       "Bash(./gradlew.bat assembleDebug:*)",
       "Bash(Select-String -Pattern \"(error|Error|ERROR|BUILD|FAILED|SUCCESSFUL)\")",
       "Bash(adb install:*)",
       "Bash(adb:*)",
       "Bash(python -m py_compile:*)",
-      "Bash(ssh:*)"
-=======
-      "Bash(git stash pop:*)",
-      "Bash(cat:*)",
-      "Read(//home/dpm/**)",
+      "Bash(ssh:*)",
       "Bash(lsusb:*)",
       "Bash(./build_remotecli.sh:*)",
-      "Read(///**)",
       "Bash(./run_diagnostic.sh:*)",
-      "Bash(timeout 5 nc:*)"
->>>>>>> c83a58a9
+      "Bash(timeout 5 nc:*)",
+      "Read(//home/dpm/**)",
+      "Read(///**)"
     ],
     "deny": [],
     "ask": []
