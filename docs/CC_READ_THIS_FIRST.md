--- conflicted
+++ resolved
@@ -1,14 +1,9 @@
 # Claude Code - READ THIS FIRST
 ## DPM Payload Manager Project Rules & Workflow
 
-<<<<<<< HEAD
 **Date Created:** October 25, 2025
-**Last Updated:** October 29, 2025
-**Version:** 2.4 (Platform ID Commit Prefix + Branch Confirmation Mandatory)
-=======
-**Date Created:** October 25, 2025  
-**Version:** 2.5 (Platform Identification & START Command)  
->>>>>>> 91b7c1f8
+**Last Updated:** October 30, 2025
+**Version:** 2.5 (Platform Identification & START Command)
 **Status:** 🔴 **MANDATORY - READ EVERY SESSION**
 
 ---
@@ -217,31 +212,7 @@
 - ✅ **ALWAYS** read `CC_READ_THIS_FIRST.md` first (this file)
 - This is your source of truth for workflow rules
 
-<<<<<<< HEAD
-### 2. 🔴 MANDATORY: Ask User Which Platform They're Working On
-- ✅ **REQUIRED** - At the start of EVERY session, ask the user:
-
-  **"Which platform are you working on today?"**
-  - **Air-Side** (C++ SBC) → Platform ID: `AIR-SIDE`
-  - **Ground-Station** (Android) → Platform ID: `ANDROID`
-  - **Windows Tools** (Python) → Platform ID: `WINDOWS`
-  - **Protocol/Docs** → Platform ID: `PROTOCOL` or `DOCS`
-
-- ✅ **Record the platform ID** - You'll use it in ALL commit messages
-- ✅ **DO NOT PROCEED** until user confirms their platform
-- ⚠️ **CRITICAL** - The platform ID MUST be prefixed to ALL git commits this session
-
-**Example Session Start:**
-```
-Claude: "Which platform are you working on today? (Air-Side, Ground-Station/Android, or Windows Tools)"
-User: "Air-Side"
-Claude: "Got it! Working on Air-Side platform. All commits will use [AIR-SIDE] prefix."
-```
-
-### 3. Pull Latest Changes from Git
-=======
 ### 4. Pull Latest Changes from Git
->>>>>>> 91b7c1f8
 - ✅ **MANDATORY** - Always pull latest before doing ANY work
 - ✅ Run `git pull origin main` at start of EVERY session
 - ✅ This ensures you have latest protocol definitions
@@ -395,11 +366,7 @@
 5. CC updates sbc/docs/PROGRESS_AND_TODO.md
 
 6. CC commits with clear message
-<<<<<<< HEAD
-   └─ [AIR-SIDE][PROTOCOL] Implemented [command.name] command
-=======
    └─ [AIR][PROTOCOL] Implemented [command.name] command
->>>>>>> 91b7c1f8
 ```
 
 **Ground-Side Flow:**
@@ -423,11 +390,7 @@
 5. CC updates android/docs/PROGRESS_AND_TODO.md
 
 6. CC commits with clear message
-<<<<<<< HEAD
-   └─ [ANDROID][PROTOCOL] Implemented [command.name] UI
-=======
    └─ [GROUND][PROTOCOL] Implemented [command.name] UI
->>>>>>> 91b7c1f8
 ```
 
 #### Camera Properties Workflow
@@ -560,27 +523,13 @@
 **Commit Message Format (UPDATED!):**
 
 ```bash
-<<<<<<< HEAD
-[PLATFORM-ID][TYPE] Component: Brief one-line summary (max 72 chars)
-=======
 [PLATFORM][TYPE] Component: Brief one-line summary (max 72 chars)
->>>>>>> 91b7c1f8
 
 - Detailed point 1 (what changed)
 - Detailed point 2 (why it changed)
 - Detailed point 3 (impact/result)
 ```
 
-<<<<<<< HEAD
-**🔴 MANDATORY: Platform ID Prefixes**
-- `[AIR-SIDE]` - Changes to Air-Side (C++ SBC in sbc/)
-- `[ANDROID]` - Changes to Ground-Station Android app (android/)
-- `[WINDOWS]` - Changes to Windows Tools (WindowsTools/)
-- `[PROTOCOL]` - Changes to protocol specs (protocol/)
-- `[DOCS]` - Documentation changes only
-
-**Valid TYPE prefixes (after Platform ID):**
-=======
 **Valid PLATFORM prefixes:**
 - `[AIR]` - Air-side (C++ SBC) changes
 - `[GROUND]` - Ground-side (Android) changes
@@ -588,7 +537,6 @@
 - `[DOCS]` - Documentation/Protocol (cross-platform)
 
 **Valid TYPE prefixes:**
->>>>>>> 91b7c1f8
 - `[FEATURE]` - New functionality
 - `[FIX]` - Bug fix
 - `[PROTOCOL]` - Protocol implementation
@@ -607,16 +555,6 @@
 
 **Good Examples:**
 ```bash
-<<<<<<< HEAD
-[AIR-SIDE][PROTOCOL] Camera: Implemented shutter_speed property
-
-- Sony SDK CrDeviceProperty_ShutterSpeed integration
-- PropertyLoader reads values from protocol/camera_properties.json
-- Validation: Enum values match specification
-- Testing: Verified with Sony A1 camera
-
-[AIR-SIDE][FIX] Docker: Resolved CrAdapter dynamic loading issue
-=======
 [AIR][PROTOCOL] Camera: Implemented shutter_speed property
 
 - Air-side: Sony SDK CrDeviceProperty_ShutterSpeed integration
@@ -632,37 +570,18 @@
 - Testing: Verified end-to-end with air-side
 
 [AIR][FIX] Docker: Resolved CrAdapter dynamic loading issue
->>>>>>> 91b7c1f8
 
 - Root cause: Adapters statically linked in CMakeLists.txt
 - Solution: Only link libCr_Core.so, copy CrAdapter/ to build dir
 - Result: SDK now loads adapters dynamically
 
-<<<<<<< HEAD
-[ANDROID][FEATURE] Added camera control screen
-=======
 [GROUND][FEATURE] Android: Added camera control screen
->>>>>>> 91b7c1f8
 
 - Implemented CameraControlFragment with MVVM pattern
 - Added exposure controls (shutter, aperture, ISO)
 - Connected to NetworkClient for command sending
 - Tested on emulator and H16 hardware
 
-<<<<<<< HEAD
-[WINDOWS][FIX] Fix protocol.py heartbeat to match spec v1.1.0
-
-- Added missing protocol_version field
-- Fixed timestamp from milliseconds to seconds
-- Corrected heartbeat payload structure
-- Added client_id="WPC"
-
-[PROTOCOL][FEATURE] Add heartbeat_spec.json v1.1.0
-
-- Created official heartbeat message specification
-- Added client_id field for client tracking
-- Documented requirements for all three platforms
-=======
 [WINDOWS][FEATURE] Protocol Inspector: Added JSON formatting
 
 - Implemented syntax highlighting for JSON messages
@@ -682,34 +601,18 @@
 - Can read properties but not set yet
 - Need to debug SetDeviceProperty callback issue
 - Committing for end of session
->>>>>>> 91b7c1f8
 ```
 
 **Bad Examples:**
 ```bash
-<<<<<<< HEAD
-# ❌ Missing platform ID prefix
-=======
 # Missing platform prefix
->>>>>>> 91b7c1f8
 [FEATURE] Added stuff
 
-# ❌ Missing platform ID AND type
+# No context
 Fixed bug
 
-<<<<<<< HEAD
-# ❌ Missing platform ID
-[FEATURE] Implemented camera shutter speed property control with dropdown UI and validation
-=======
 # Too long in title
 [AIR][FEATURE] Implemented camera shutter speed property control with dropdown UI and validation
->>>>>>> 91b7c1f8
-
-# ❌ Too vague (even with platform ID)
-[AIR-SIDE][FEATURE] Added stuff
-
-# ❌ No context
-[ANDROID][FIX] Fixed bug
 
 # No details
 [GROUND][FIX] Camera works now
@@ -1479,27 +1382,7 @@
 
 ### WindowsTools Architecture
 
-<<<<<<< HEAD
-**✅ YOU MAY:**
-- Create/modify ANY files in `WindowsTools/` directory
-- Read from `protocol/` directory (commands.json, camera_properties.json)
-- Read documentation in `docs/` directory
-- Update `WindowsTools/PROGRESS_AND_TODO.md`
-- Commit with `[WINDOWS][FEATURE]` or `[WINDOWS][FIX]` prefix
-
-**❌ YOU MUST NOT:**
-- Modify files in `sbc/` directory (Air-Side code)
-- Modify files in `android/` directory (Ground-Side code)
-- Modify files in `protocol/` directory (unless explicitly coordinated)
-- Modify `docs/CC_READ_THIS_FIRST.md` (unless adding WindowsTools notes)
-- Commit changes outside WindowsTools/ without explicit user approval
-
-### Python/tkinter Development
-
-**Project Structure:**
-=======
 **File Structure:**
->>>>>>> 91b7c1f8
 ```
 WindowsTools/
 ├── DiagnosticTool.py          # Main entry point
@@ -1558,19 +1441,11 @@
 - Replacing a callback breaks other components
 - Always chain callbacks to preserve functionality
 
-<<<<<<< HEAD
-# 5. Commit with proper prefix
-git add WindowsTools/
-git commit -m "[WINDOWS][FEATURE] Description"
-git push origin main
-```
-=======
 **Callback Types in WindowsTools:**
 - `status_callback` - UDP status messages (5 Hz)
 - `heartbeat_callback` - UDP heartbeat messages (1 Hz)
 - `response_callback` - TCP command responses
 - `connection_callback` - TCP connection state changes
->>>>>>> 91b7c1f8
 
 ### WindowsTools Best Practices
 
@@ -1586,76 +1461,6 @@
 - ✅ Use `.after()` or callbacks to update GUI from threads
 - ✅ Test that GUI remains responsive
 
-<<<<<<< HEAD
-```python
-# ✅ GOOD: Chain callbacks
-original_callback = client.on_connected
-
-def my_callback():
-    if original_callback:
-        original_callback()  # Call original first
-    # Then do my stuff
-    self.do_my_thing()
-
-client.on_connected = my_callback
-
-# ❌ BAD: Replace callbacks (breaks other components)
-client.on_connected = self.my_callback  # Original lost!
-```
-
-**This was the bug that caused connection status not updating!**
-
-### Integration with Air-Side
-
-**Network Ports:**
-- TCP 5000: Command channel (handshake, commands, responses)
-- UDP 5001: Status broadcasts from Air-Side (5 Hz)
-- UDP 5002: Heartbeat bidirectional (1 Hz)
-
-**Typical Flow:**
-1. User clicks "Connect"
-2. TCP connects to Air-Side (10.0.1.53:5000)
-3. Send handshake message
-4. Air-Side responds
-5. UDP listeners auto-start (status 5Hz, heartbeat 1Hz)
-6. Heartbeat sender auto-starts (1Hz)
-7. Real-time updates flow to dashboards
-
-**Message Flow:**
-```
-WindowsTools                    Air-Side
-    │                              │
-    ├──── TCP: Handshake ────────→│
-    │←──── TCP: Response ──────────┤
-    │                              │
-    ├──── TCP: Command ───────────→│
-    │←──── TCP: Response ──────────┤
-    │                              │
-    │←──── UDP 5001: Status ───────┤ (5 Hz continuous)
-    │←──── UDP 5002: Heartbeat ────┤ (1 Hz)
-    ├──── UDP 5002: Heartbeat ────→│ (1 Hz)
-```
-
-### WindowsTools Testing Checklist
-
-**Before committing:**
-- [ ] Application starts without errors
-- [ ] All tabs load correctly
-- [ ] Can connect to Air-Side (if available)
-- [ ] No Python exceptions in console
-- [ ] Log files created correctly in `logs/`
-- [ ] Configuration persists in `config.json`
-- [ ] Only modified files in `WindowsTools/` directory
-- [ ] Commit message has `[WINDOWS][FEATURE]` or `[WINDOWS][FIX]` prefix
-
-**Phase 2 Features to Test:**
-- [ ] Protocol Inspector captures all messages
-- [ ] Command Sender sends commands correctly
-- [ ] Camera Dashboard updates from UDP status
-- [ ] System Monitor updates from UDP status
-- [ ] Heartbeat sender/receiver working (check Protocol Inspector)
-- [ ] Connection status updates properly when connected/disconnected
-=======
 **Error Handling:**
 - ✅ Catch and log network errors
 - ✅ Display user-friendly error messages
@@ -1699,7 +1504,6 @@
    - Update `WindowsTools/PROGRESS_AND_TODO.md`
    - Update `WindowsTools/README.md` if user-facing
    - Document any new dependencies
->>>>>>> 91b7c1f8
 
 ### WindowsTools Troubleshooting
 
@@ -1890,11 +1694,7 @@
 - 🟡 Follow PEP 8 style guidelines
 - 🟡 Never block GUI thread (use threading.Thread(daemon=True))
 - 🟡 Test application starts before committing
-<<<<<<< HEAD
-- 🟡 Use [WINDOWS][FEATURE] or [WINDOWS][FIX] commit prefixes
-=======
 - 🟡 Use `[WINDOWS]` prefix in all Git commits
->>>>>>> 91b7c1f8
 
 ---
 
