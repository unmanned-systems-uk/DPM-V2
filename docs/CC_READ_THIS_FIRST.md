# Claude Code - READ THIS FIRST
## DPM Payload Manager Project Rules & Workflow

**Date Created:** October 25, 2025
<<<<<<< HEAD
**Last Updated:** October 29, 2025
**Version:** 2.4 (Platform ID Commit Prefix Mandatory)
=======
**Version:** 2.4 (Mandatory Branch Confirmation Rule)
>>>>>>> 8e5fbfa2
**Status:** 🔴 **MANDATORY - READ EVERY SESSION**

---

## 🎯 QUICK START - WHERE AM I WORKING?

**Identify your platform first:**

- 🔹 **Air-Side (C++ SBC)?** → Working in `sbc/` directory
  - Read Common Rules below, then jump to [Air-Side Specifics](#-air-side-specifics-c-sbc)
  - Check `sbc/docs/PROGRESS_AND_TODO.md` for current status

- 🔹 **Ground-Side (Android)?** → Working in `android/` directory
  - Read Common Rules below, then jump to [Ground-Side Specifics](#-ground-side-specifics-android-app)
  - Check `android/docs/PROGRESS_AND_TODO.md` for current status

- 🔹 **WindowsTools (Python Diagnostic)?** → Working in `WindowsTools/` directory
  - Read Common Rules below, then jump to [WindowsTools Specifics](#-windowstools-specifics-python-diagnostic)
  - Check `WindowsTools/PROGRESS_AND_TODO.md` for current status

- 🔹 **Protocol/Documentation?** → Working in `docs/` directory
  - Read Common Rules below
  - Focus on Protocol Synchronization section

---

## 🔴 CRITICAL: PROTOCOL FILE LOCATION

**BOTH Air-Side AND Ground-Side Claude Code instances MUST understand this:**

### Protocol Files Location

**✅ CORRECT Location for Communal Protocol Files:**
```
~/DPM-V2/protocol/
  ├── camera_properties.json    ← Shared by BOTH Air-Side and Ground-Side
  ├── commands.json              ← Shared by BOTH Air-Side and Ground-Side
  └── [other protocol specs]     ← Shared specification files
```

**❌ WRONG - Protocol files are NOT in docs/ folder:**
```
~/DPM-V2/docs/protocol/   ← ❌ OLD LOCATION - DO NOT USE
```

### Key Rules for Protocol Files

1. **🔴 Protocol files MUST be at `~/DPM-V2/protocol/`**
   - These are RUNTIME specification files
   - NOT documentation files
   - Shared by both platforms

2. **🔴 NEVER hard-code camera property values**
   - Air-Side C++: PropertyLoader loads from `protocol/camera_properties.json`
   - Ground-Side Android: PropertyLoader loads from `assets/camera_properties.json` (bundled copy)
   - Android must sync assets file from root protocol/ directory

3. **🔴 Single Source of Truth**
   - `~/DPM-V2/protocol/camera_properties.json` is the master
   - Air-Side reads directly from protocol/
   - Ground-Side must copy to assets/ before building APK

4. **🔴 Never commit if protocol files are missing**
   - Check that `protocol/camera_properties.json` exists
   - Verify PropertyLoader can load it
   - Test before committing

### Documentation Location

**Documentation files (not protocol specs) go in docs/:**
```
~/DPM-V2/docs/
  ├── CC_READ_THIS_FIRST.md          ← You are here
  ├── CAMERA_PROPERTIES_FIX_TRACKING.md
  ├── ISO_AUTO_FIX_SUMMARY.md
  └── protocol/                      ← Protocol DOCUMENTATION (not specs)
      ├── PROTOCOL_VALUE_MAPPING.md
      ├── README_protocol.md
      └── [other protocol docs]
```

**Summary:**
- **Protocol SPECS** (JSON files) → `~/DPM-V2/protocol/`
- **Protocol DOCS** (markdown explanations) → `~/DPM-V2/docs/protocol/`

---

## 📋 COMMON SESSION START CHECKLIST
**Every session, regardless of platform:**

### 1. Read This Document
- ✅ **ALWAYS** read `CC_READ_THIS_FIRST.md` first (this file)
- This is your source of truth for workflow rules

### 2. 🔴 MANDATORY: Ask User Which Platform They're Working On
- ✅ **REQUIRED** - At the start of EVERY session, ask the user:

  **"Which platform are you working on today?"**
  - **Air-Side** (C++ SBC) → Platform ID: `AIR-SIDE`
  - **Ground-Station** (Android) → Platform ID: `ANDROID`
  - **Windows Tools** (Python) → Platform ID: `WINDOWS`
  - **Protocol/Docs** → Platform ID: `PROTOCOL` or `DOCS`

- ✅ **Record the platform ID** - You'll use it in ALL commit messages
- ✅ **DO NOT PROCEED** until user confirms their platform
- ⚠️ **CRITICAL** - The platform ID MUST be prefixed to ALL git commits this session

**Example Session Start:**
```
Claude: "Which platform are you working on today? (Air-Side, Ground-Station/Android, or Windows Tools)"
User: "Air-Side"
Claude: "Got it! Working on Air-Side platform. All commits will use [AIR-SIDE] prefix."
```

### 3. Pull Latest Changes from Git
- ✅ **MANDATORY** - Always pull latest before doing ANY work
- ✅ Run `git pull origin main` at start of EVERY session
- ✅ This ensures you have latest protocol definitions
- ✅ This ensures you have changes from the other platform (air ↔ ground)
- ⚠️ **CRITICAL** - Never work on stale code!

**If git pull shows conflicts:**
1. **STOP** immediately
2. **Tell user**: "Git pull has conflicts that need resolution"
3. **List** the conflicting files
4. **Wait** for user to resolve or give instructions
5. **DO NOT** attempt to resolve conflicts without user approval

### 3. Check Protocol Synchronization
- ✅ **MANDATORY** - Check `protocol/commands.json` for new commands
- ✅ **MANDATORY** - Check `protocol/camera_properties.json` for new properties
- ✅ Check if the other platform has implemented things you need to implement
- ✅ **ASK USER** about any new commands/properties before implementing
- ⚠️ **CRITICAL** - Protocol sync MUST happen every session

**🔴 CRITICAL: Protocol files are at ~/DPM-V2/protocol/ NOT in docs/ folder! 🔴**
**These are shared specification files used by BOTH Air-Side and Ground-Side**

**Run these checks:**

```bash
# For AIR-SIDE: Check what you need to implement
cat protocol/commands.json | jq -r '.commands | to_entries[] |
  select(.value.implemented.air_side == false) | .key'

cat protocol/camera_properties.json | jq -r '.properties | to_entries[] |
  select(.value.implemented.air_side == false) | .key'

# For GROUND-SIDE: Check what you need to implement
cat protocol/commands.json | jq -r '.commands | to_entries[] |
  select(.value.implemented.ground_side == false) | .key'

cat protocol/camera_properties.json | jq -r '.properties | to_entries[] |
  select(.value.implemented.ground_side == false) | .key'
```

### 4. Check Current Status
- ✅ Read the appropriate `PROGRESS_AND_TODO.md`:
  - **Air-side:** `sbc/docs/PROGRESS_AND_TODO.md`
  - **Ground-side:** `android/docs/PROGRESS_AND_TODO.md`
- Understand:
  - What phase we're in
  - What's been completed
  - What's currently blocked
  - What to work on next

### 5. Read Relevant Technical Docs (If Needed)
- ⚠️ **DO NOT** read `Project_Summary_and_Action_Plan.md` unless explicitly asked
- ⚠️ **DO NOT** re-read technical specs you've already reviewed in this session
- ✅ **DO** read specific technical docs when starting new features

**Air-Side Docs:**
- `sbc/docs/BUILD_AND_IMPLEMENTATION_PLAN.md` - When implementing new components
- `sbc/docs/DOCKER_SETUP.md` - When working with Docker or Sony SDK
- Protocol specs - When implementing protocol features
- **Sony SDK HTML Documentation** - When working on camera integration (see Air-Side section)

**Ground-Side Docs:**
- `docs/Command_Protocol_Specification_v1.0.md` - When implementing protocol features
- `docs/Protocol_Implementation_Quick_Start.md` - Protocol implementation guide
- `docs/Phase1_Requirements_Update.md` - Feature requirements
- `docs/Updated_System_Architecture_H16.md` - System architecture
- Android-specific guides when implementing UI/networking

### 6. Understand Git Status
- ✅ Run `git status` to check for uncommitted changes
- ✅ Identify what needs to be committed
- ✅ Check current branch (should be `main`)

---

## 🔄 COMMON WORKFLOW RULES
**These rules apply to BOTH platforms:**

### Rule #0: Protocol Synchronization (MOST IMPORTANT!)

**🔴 CRITICAL: Check protocol files EVERY SESSION before doing ANY work! 🔴**

#### Session Start Protocol Check

**Commands Check:**
```bash
# Check for new commands
cat protocol/commands.json | jq -r '.commands | to_entries[] |
  select(.value.implemented.SIDE_side == false) | .key'
# Replace SIDE with 'air' or 'ground'

# Check what the OTHER side has implemented
cat protocol/commands.json | jq -r '.commands | to_entries[] |
  select(.value.implemented.OTHER_side == true and
         .value.implemented.YOUR_side == false) | .key'
# These are ready to implement - the other side can already handle them!
```

**Camera Properties Check:**
```bash
# Check for new properties
cat protocol/camera_properties.json | jq -r '.properties | to_entries[] |
  select(.value.implemented.SIDE_side == false) | .key'

# Check what the OTHER side has implemented
cat protocol/camera_properties.json | jq -r '.properties | to_entries[] |
  select(.value.implemented.OTHER_side == true and
         .value.implemented.YOUR_side == false) | .key'

# Check Phase 1 priority properties
cat protocol/camera_properties.json | jq '.implementation_phases.phase_1.properties[]'
```

**If you see ANY commands OR properties listed:**
1. **STOP** and read the definition in the JSON file
2. **ASK THE USER:**
   - "I see new item(s) in the protocol: [list them]"
   - "What should these do? (for air-side) / What UI should these have? (for ground-side)"
   - "Should I implement them now, or are they planned for later?"
3. **WAIT** for user response before proceeding
4. **DO NOT** assume you know what to implement

#### Adding New Commands

**When implementing a new command:**

**Air-Side Flow:**
```
1. User adds command to protocol/commands.json
   └─ Sets "air_side": false, "ground_side": might be true

2. CC detects new command at session start
   └─ Asks user what it does and if it should be implemented

3. CC implements in C++ (tcp_server.cpp)
   ├─ Add handler function (e.g., handleCameraFocus)
   ├─ Add route in processCommand()
   ├─ Add Sony SDK calls if needed
   ├─ Add any new error codes to messages.h
   └─ Test implementation

4. CC updates protocol/commands.json
   └─ Set "air_side": true

5. CC updates sbc/docs/PROGRESS_AND_TODO.md

6. CC commits with clear message
   └─ [AIR-SIDE][PROTOCOL] Implemented [command.name] command
```

**Ground-Side Flow:**
```
1. User adds command to protocol/commands.json
   └─ May add commented-out method to NetworkClient.kt

2. CC detects new command at session start
   └─ Asks user about UI requirements

3. CC implements in Kotlin
   ├─ Uncomment/add method in NetworkClient.kt
   ├─ Add ViewModel method to call it
   ├─ Add UI button/control in appropriate Fragment
   ├─ Add error handling
   └─ Test with air-side (if available)

4. CC updates protocol/commands.json
   └─ Set "ground_side": true

5. CC updates android/docs/PROGRESS_AND_TODO.md

6. CC commits with clear message
   └─ [ANDROID][PROTOCOL] Implemented [command.name] UI
```

#### Camera Properties Workflow

**Key Insight:** `camera.set_property` is ONE command that sets MANY properties.

**Properties are different from commands:**
- Commands: One command → One handler → One UI element
- Properties: One command → Many properties → Many UI elements

**When implementing camera properties:**

1. **Check which properties are Phase 1:**
   ```bash
   cat protocol/camera_properties.json | jq '.implementation_phases.phase_1.properties[]'
   ```

2. **Pick ONE property to implement at a time:**
   - Start with high-priority (exposure triangle: shutter, aperture, ISO)
   - Implement air-side Sony SDK call
   - Add ground-side UI control
   - Test thoroughly
   - Mark property as implemented

3. **UI considerations (ground-side):**
   - Check `ui_hints` in protocol/camera_properties.json:
     - `dropdown` → Spinner/Dropdown
     - `slider` → SeekBar
     - `segmented_control` → RadioGroup/ToggleButton
   - Different properties need different controls
   - Some properties depend on others (e.g., WB temperature requires WB mode = "temperature")

4. **Example: Implementing shutter_speed:**
   ```
   Air-Side:
   - Add to handleCameraSetProperty()
   - Map value to Sony SDK ShutterSpeedValue enum
   - Call SDK::SetDeviceProperty(CrDeviceProperty_ShutterSpeed, value)
   - Test with real camera
   - Mark "air_side": true
   
   Ground-Side:
   - Add Spinner with values from validation.values in JSON
   - Wire to networkClient.setCameraProperty("shutter_speed", value)
   - Implement validation
   - Test end-to-end
   - Mark "ground_side": true
   ```

#### Protocol Sync Rules

✅ **DO:**
- Check protocol files at START of every session
- Check for both commands AND properties
- Ask user about new items before implementing
- Verify the other platform's status before implementing
- Update JSON files immediately after implementing
- Keep JSON as single source of truth
- Implement incrementally (one command/property at a time)
- Test thoroughly before marking as implemented

❌ **DON'T:**
- Implement commands/properties not in JSON files
- Assume what something should do without asking
- Mark implemented until fully done and tested
- Skip protocol check at session start
- Implement multiple things at once
- Send commands/properties the other side can't handle

### Rule #1: Update PROGRESS_AND_TODO.md After Every Significant Change

**When to update:**
- ✅ After completing any task in a phase
- ✅ After discovering/resolving a bug
- ✅ After creating new files
- ✅ After significant debugging sessions
- ✅ When switching from one phase/component to another
- ✅ **AT MINIMUM: At end of every work session**

**What to update:**
```markdown
## RECENT UPDATES (October XX, 2025)
- Add new developments at the top
- Keep dated entries

## [Current Phase Section]
- Update task checkboxes: [ ] → [x]
- Update status notes
- Document any blockers

## OVERALL PROGRESS
- Update completion percentages
- Update visual progress bars
- Update "Last Updated" timestamp

## ISSUE TRACKER
- Add new issues discovered
- Update status of existing issues
- Mark resolved issues
```

**Format Example:**
```markdown
**Last Updated:** October 25, 2025 15:30 - After implementing shutter_speed property
```

### Rule #2: Commit to Git Regularly

**Commit frequency rules:**

1. **After completing any functional unit:**
   - ✅ New feature implemented and tested
   - ✅ Bug fixed and verified
   - ✅ New component created
   - ✅ Documentation updated significantly

2. **Time-based minimum:**
   - ✅ Commit at least every 30-60 minutes of active work
   - Even if work is incomplete - use WIP tag

3. **Before switching tasks:**
   - ✅ Always commit current work before starting something new

4. **At end of session:**
   - ✅ **MANDATORY** - Commit all changes before ending work
   - Update docs first, then commit

**Commit Message Format:**

```bash
[PLATFORM-ID][TYPE] Component: Brief one-line summary (max 72 chars)

- Detailed point 1 (what changed)
- Detailed point 2 (why it changed)
- Detailed point 3 (impact/result)
```

**🔴 MANDATORY: Platform ID Prefixes**
- `[AIR-SIDE]` - Changes to Air-Side (C++ SBC in sbc/)
- `[ANDROID]` - Changes to Ground-Station Android app (android/)
- `[WINDOWS]` - Changes to Windows Tools (WindowsTools/)
- `[PROTOCOL]` - Changes to protocol specs (protocol/)
- `[DOCS]` - Documentation changes only

**Valid TYPE prefixes (after Platform ID):**
- `[FEATURE]` - New functionality
- `[FIX]` - Bug fix
- `[PROTOCOL]` - Protocol implementation
- `[DOCS]` - Documentation update
- `[REFACTOR]` - Code restructuring
- `[TEST]` - Testing additions
- `[BUILD]` - Build system changes
- `[WIP]` - Work in progress

**Good Examples:**
```bash
[AIR-SIDE][PROTOCOL] Camera: Implemented shutter_speed property

- Sony SDK CrDeviceProperty_ShutterSpeed integration
- PropertyLoader reads values from protocol/camera_properties.json
- Validation: Enum values match specification
- Testing: Verified with Sony A1 camera

[AIR-SIDE][FIX] Docker: Resolved CrAdapter dynamic loading issue

- Root cause: Adapters statically linked in CMakeLists.txt
- Solution: Only link libCr_Core.so, copy CrAdapter/ to build dir
- Result: SDK now loads adapters dynamically

[ANDROID][FEATURE] Added camera control screen

- Implemented CameraControlFragment with MVVM pattern
- Added exposure controls (shutter, aperture, ISO)
- Connected to NetworkClient for command sending
- Tested on emulator and H16 hardware

[WINDOWS][FIX] Fix protocol.py heartbeat to match spec v1.1.0

- Added missing protocol_version field
- Fixed timestamp from milliseconds to seconds
- Corrected heartbeat payload structure
- Added client_id="WPC"

[PROTOCOL][FEATURE] Add heartbeat_spec.json v1.1.0

- Created official heartbeat message specification
- Added client_id field for client tracking
- Documented requirements for all three platforms
```

**Bad Examples:**
```bash
# ❌ Missing platform ID prefix
[FEATURE] Added stuff

# ❌ Missing platform ID AND type
Fixed bug

# ❌ Missing platform ID
[FEATURE] Implemented camera shutter speed property control with dropdown UI and validation

# ❌ Too vague (even with platform ID)
[AIR-SIDE][FEATURE] Added stuff

# ❌ No context
[ANDROID][FIX] Fixed bug

# No details
[FIX] Camera works now
```

### Rule #3: Never Leave Orphaned Documentation

**Before making code changes:**
- ✅ Check if any documentation references affected code
- ✅ Plan documentation updates alongside code changes

**After making code changes:**
- ✅ Update relevant technical documentation
- ✅ Update appropriate PROGRESS_AND_TODO.md
- ✅ Update protocol JSON files if implementing commands/properties
- ✅ Update BUILD_AND_IMPLEMENTATION_PLAN.md if architecture changed (air-side)
- ✅ Update DOCKER_SETUP.md if Docker/build process changed (air-side)

**Documentation to code ratio:**
- For every 100 lines of code, expect ~20-30 lines of documentation updates
- If you wrote code but didn't update any docs, something is wrong!

### Rule #4: Build Verification Before Committing

**MANDATORY: Every commit must have a working build**

**Air-Side (C++):**
```bash
cd sbc/build
cmake ..
make -j4

# If build fails, FIX IT before committing
# If build succeeds, optionally run tests:
./test_camera  # or other test executables
```

**Ground-Side (Android):**
```bash
cd android
./gradlew assembleDebug

# If build fails, FIX IT before committing
# Success produces: app/build/outputs/apk/debug/app-debug.apk
```

**Never commit broken code!**

### Rule #5: Work Incrementally

**Implement one thing at a time:**
- ✅ One command/property fully before starting another
- ✅ One component fully before starting another
- ✅ One bug fix fully before starting another

**Testing at each step:**
- ✅ Test immediately after implementing
- ✅ Don't accumulate untested code
- ✅ Fix issues before moving on

**Benefits:**
- Easier to debug (smaller changes)
- Clearer git history
- Less overwhelming
- Higher quality

---

## 🔹 AIR-SIDE SPECIFICS (C++ SBC)

### Air-Side Session Start Extensions

**Additional checks for C++ development:**

1. **Check Docker Status** (if using Docker):
   ```bash
   docker ps | grep dpm
   # Should show running container if applicable
   ```

2. **Verify Sony SDK:**
   ```bash
   ls ~/sony_sdk/lib/
   # Should see libCr_Core.so and CrAdapter/ directory
   ```

3. **Check Build Directory:**
   ```bash
   ls sbc/build/
   # Should exist and contain CMake files
   ```

### 📚 Sony SDK Documentation Reference

**🔴 CRITICAL: ALWAYS CHECK SDK DOCUMENTATION BEFORE IMPLEMENTING CAMERA FUNCTIONS! 🔴**

The Sony Camera Remote SDK includes comprehensive HTML documentation that MUST be consulted when working with camera functions. Many past issues have occurred from assuming how SDK functions work rather than checking the documentation.

**Primary Documentation Location:**
```
CrSDK_v2.00.00_20250805a_Linux64ARMv8/CrSDK_API_Reference_v2.00.00/html/function_list/function_list.html
```

**When to Consult SDK Documentation:**

✅ **ALWAYS before:**
- Implementing any new camera property
- Calling any SDK function for the first time
- Making assumptions about function behavior
- Implementing error handling for SDK calls
- Working with SDK callback objects
- Handling SDK enumerations or constants

❌ **NEVER:**
- Assume SDK function behavior without checking docs
- Guess at parameter requirements
- Implement without verifying return value meanings
- Copy code patterns without understanding them

**Key SDK Documentation Sections:**

1. **Function List** (`function_list.html`)
   - Complete list of all SDK functions
   - Function signatures and parameters
   - Return value descriptions
   - Usage notes and requirements

2. **Camera Property Codes** 
   - `CrDeviceProperty_*` enum values
   - Valid values for each property
   - Property dependencies and restrictions

3. **Callback Interfaces**
   - `ICrCameraObjectInfo` - Camera enumeration callbacks
   - `CrDevicePropertyCallback` - Property change notifications
   - Object lifetime requirements (CRITICAL!)

4. **Error Codes**
   - `CrError_*` enum definitions
   - Error condition meanings
   - Proper error handling patterns

**Documentation Access Methods:**

```bash
# Open in browser (if running on Pi with desktop)
firefox ~/CrSDK_v2.00.00_20250805a_Linux64ARMv8/CrSDK_API_Reference_v2.00.00/html/function_list/function_list.html

# Or copy to development machine for browsing
scp -r pi@192.168.x.x:~/CrSDK_v2.00.00_20250805a_Linux64ARMv8/CrSDK_API_Reference_v2.00.00/html/ ./sony_sdk_docs/
```

**Example Workflow - Adding New Camera Property:**

```
1. Check camera_properties.json for property name and validation
   └─ Example: "shutter_speed" with values ["1/8000", "1/4000", ...]

2. Open SDK HTML documentation
   └─ Search for "ShutterSpeed" or browse property list

3. Find CrDeviceProperty_ShutterSpeed in docs
   ├─ Read property description
   ├─ Check valid values (CrShutterSpeed enum)
   ├─ Note any dependencies or restrictions
   └─ Review example usage if provided

4. Implement in C++ with verified information
   ├─ Map JSON values to SDK enum values
   ├─ Use exact SDK function signature from docs
   ├─ Handle all documented error codes
   └─ Follow documented callback requirements

5. Test with real camera
   └─ Verify behavior matches documentation
```

**Common SDK Documentation Gotchas:**

⚠️ **Callback Object Lifetime**
- Documentation specifies callback object lifetime requirements
- Stack-allocated callbacks may cause connection failures
- Always check object lifetime requirements in docs

⚠️ **Property Dependencies**
- Some properties require specific camera modes
- Some properties depend on other property values
- Documentation lists these dependencies explicitly

⚠️ **Asynchronous Operations**
- Many SDK operations are asynchronous
- Documentation specifies when callbacks are used
- Response timing varies by operation

⚠️ **Thread Safety**
- Documentation indicates which functions are thread-safe
- Some operations require specific thread context
- Always verify thread safety requirements

**Quick Reference Commands:**

```bash
# Search SDK documentation for specific property
grep -r "CrDeviceProperty_ShutterSpeed" ~/CrSDK_v2.00.00_20250805a_Linux64ARMv8/

# List all device properties in SDK headers
grep "CrDeviceProperty_" ~/sony_sdk/include/CrDefines.h

# Find error code definitions
grep "CrError_" ~/sony_sdk/include/CrError.h
```

**Remember:** The Sony SDK HTML documentation has been instrumental in resolving past issues (like the callback object lifetime problem diagnosed at 90% confidence). Taking 5 minutes to read the documentation can save hours of debugging!

### C++ Build System

**CMake Configuration:**
```bash
cd sbc/build
cmake .. -DCMAKE_BUILD_TYPE=Debug  # For development
cmake .. -DCMAKE_BUILD_TYPE=Release  # For production

make -j4  # Use 4 parallel jobs
```

**Build Targets:**
```bash
make payload_server    # Main executable
make test_camera       # Camera test utility
make clean             # Clean build artifacts
make install           # Install to system (optional)
```

**Build Output:**
- Executables: `sbc/build/`
- Libraries: `sbc/build/lib/`

### Docker Workflow (If Applicable)

**Starting Docker Container:**
```bash
cd sbc
docker-compose up -d  # Start in background
docker-compose logs -f  # View logs
```

**Accessing Container:**
```bash
docker exec -it dpm-sbc bash
# Now you're inside the container
cd /workspace
```

**Building Inside Docker:**
```bash
docker exec -it dpm-sbc bash
cd /workspace/build
cmake ..
make -j4
```

**Stopping Docker:**
```bash
docker-compose down
```

### Memory Leak Testing

**MANDATORY for C++ development:**

```bash
# After every significant change, run valgrind:
cd sbc/build
valgrind --leak-check=full \
         --show-leak-kinds=all \
         --track-origins=yes \
         --verbose \
         --log-file=valgrind-out.txt \
         ./payload_server

# Check the output:
cat valgrind-out.txt | grep "definitely lost"
cat valgrind-out.txt | grep "indirectly lost"

# Should see: "All heap blocks were freed -- no leaks are possible"
```

**When to run valgrind:**
- ✅ After implementing new features
- ✅ Before committing significant changes
- ✅ Weekly during active development
- ✅ Before marking tasks as complete

### Sony SDK Integration

**Common SDK Operations:**

```cpp
// Initialize SDK
CrInt32u ret = SDK::Init();

// Get device list
ICrEnumCameraObjectInfo* camera_list = nullptr;
ret = SDK::EnumCameraObjects(&camera_list);

// Connect to camera
SDK::Connect(device_handle, callback);

// Get property
SDK::GetDeviceProperty(device_handle, property_code, &value);

// Set property
SDK::SetDeviceProperty(device_handle, property_code, &value);

// Release SDK
SDK::Release();
```

**Error Code Handling:**
```cpp
if (ret != CrError_None) {
    // Map to DPM error codes
    return ErrorCode::CAMERA_ERROR;
}
```

### C++ Best Practices (Mandatory)

**C++17 Features:**
- ✅ Use `std::unique_ptr` and `std::shared_ptr` for memory management
- ✅ Use RAII for resource management
- ✅ Use `std::optional` for optional values
- ✅ Use structured bindings where appropriate
- ✅ Use `constexpr` for compile-time constants

**Threading:**
- ✅ Use `std::thread` for threads
- ✅ Use `std::mutex` for synchronization
- ✅ Use `std::lock_guard` or `std::unique_lock` for lock management
- ✅ Avoid manual lock/unlock

**Memory Management:**
- ✅ Prefer stack allocation over heap
- ✅ Use smart pointers for heap allocation
- ✅ Never use raw `new`/`delete` without good reason
- ✅ Initialize all variables
- ✅ Use `std::vector` instead of C arrays

**Error Handling:**
- ✅ Return error codes or exceptions
- ✅ Check all Sony SDK return values
- ✅ Log errors appropriately
- ✅ Clean up resources on error paths

**Code Organization:**
```cpp
// Good structure:
class CameraManager {
private:
    std::unique_ptr<SonyCameraImpl> impl_;
    std::mutex mutex_;
    
public:
    CameraManager() = default;
    ~CameraManager() = default;
    
    // Disable copy
    CameraManager(const CameraManager&) = delete;
    CameraManager& operator=(const CameraManager&) = delete;
    
    // Enable move
    CameraManager(CameraManager&&) = default;
    CameraManager& operator=(CameraManager&&) = default;
    
    ErrorCode connect();
    ErrorCode setProperty(const std::string& property, const PropertyValue& value);
};
```

### Air-Side File Structure

```
sbc/
├── CMakeLists.txt           # Main CMake config
├── src/
│   ├── main.cpp             # Entry point
│   ├── config.h             # Configuration constants
│   ├── network/
│   │   ├── tcp_server.cpp   # TCP command server
│   │   └── udp_broadcaster.cpp  # UDP status/heartbeat
│   ├── protocol/
│   │   └── message_handler.cpp  # JSON message processing
│   ├── camera/
│   │   └── sony_camera.cpp  # Sony SDK wrapper
│   └── gimbal/
│       └── gimbal_interface.cpp  # Gimbal control
├── include/
│   └── [corresponding headers]
├── build/                   # CMake build directory
├── tests/
│   └── test_camera.cpp      # Test utilities
└── docs/
    ├── PROGRESS_AND_TODO.md
    ├── BUILD_AND_IMPLEMENTATION_PLAN.md
    └── DOCKER_SETUP.md
```

### Air-Side Troubleshooting

**Issue: "Sony SDK header not found"**
```bash
# Check SDK location
ls ~/sony_sdk/include/
# Should see CrTypes.h, ICrCameraObjectInfo.h, etc.

# Verify CMakeLists.txt includes:
include_directories(${CMAKE_SOURCE_DIR}/../sony_sdk/include)
```

**Issue: "libCr_Core.so: cannot open shared object file"**
```bash
# Add to LD_LIBRARY_PATH
export LD_LIBRARY_PATH=$LD_LIBRARY_PATH:~/sony_sdk/lib

# Or add to CMakeLists.txt:
set(CMAKE_INSTALL_RPATH "${CMAKE_SOURCE_DIR}/../sony_sdk/lib")
```

**Issue: "Camera not detected"**
```bash
# Check USB connection
lsusb | grep Sony
# Should see: Bus XXX Device XXX: ID 054c:XXXX Sony Corp.

# Check permissions
ls -l /dev/bus/usb/XXX/XXX
# Should be accessible by your user

# Check udev rules:
cat /etc/udev/rules.d/99-sony-camera.rules
# Should have: SUBSYSTEM=="usb", ATTR{idVendor}=="054c", MODE="0666"
```

**Issue: "Valgrind reports memory leaks"**
```bash
# Common causes:
# 1. Forgot to release Sony SDK
# 2. Raw pointers instead of smart pointers
# 3. Circular references in shared_ptr

# Fix:
# - Ensure SDK::Release() is called
# - Convert raw pointers to unique_ptr/shared_ptr
# - Break circular references with weak_ptr
```

**Issue: "SDK function not working as expected"**
```bash
# FIRST: Check the Sony SDK HTML documentation!
# Location: CrSDK_v2.00.00_20250805a_Linux64ARMv8/CrSDK_API_Reference_v2.00.00/html/

# Then verify:
# 1. Function signature matches documentation
# 2. Parameters are correct type and order
# 3. Return value is being checked properly
# 4. Callback requirements are met
# 5. Thread safety requirements are satisfied
```

---

## 🔹 GROUND-SIDE SPECIFICS (Android App)

### Ground-Side Session Start Extensions

**Additional checks for Android development:**

1. **Check Gradle Status:**
   ```bash
   cd android
   ./gradlew --status
   ```

2. **Check Device Connection:**
   ```bash
   adb devices
   # Should show connected device or emulator
   ```

3. **Check for Wireless ADB (H16):**
   ```bash
   adb connect 192.168.144.11:5555
   ```

### Android Build System

**Gradle Build:**
```bash
cd android

# Clean build
./gradlew clean

# Build debug APK
./gradlew assembleDebug

# Build release APK (signed)
./gradlew assembleRelease

# Install on connected device
./gradlew installDebug

# Run tests
./gradlew test
```

**Build Output:**
- Debug APK: `app/build/outputs/apk/debug/app-debug.apk`
- Release APK: `app/build/outputs/apk/release/app-release.apk`

### APK Deployment

**Install via ADB:**
```bash
# Install new APK
adb install -r app/build/outputs/apk/debug/app-debug.apk

# Install to specific device
adb -s <device_id> install -r app-debug.apk

# Uninstall first (if needed)
adb uninstall com.dpm.groundstation
adb install app-debug.apk
```

**Launch App:**
```bash
adb shell am start -n com.dpm.groundstation/.MainActivity
```

### Viewing Logs

**Logcat:**
```bash
# View all app logs
adb logcat | grep DPM

# View specific tag
adb logcat -s NetworkClient

# Save to file
adb logcat > logcat.txt

# Clear logs first
adb logcat -c
adb logcat | grep DPM
```

### Commented-Out Commands Workflow (Ground-Side)

**Ground-side uses a specific pattern for planned features:**

```kotlin
class NetworkClient {
    // ✅ IMPLEMENTED commands
    fun captureImage() {
        val command = Command(...)
        sendCommand(command)
    }

    // 🔜 PLANNED commands (commented out until ready)
    // fun setCameraProperty(property: String, value: Any) {
    //     val command = Command(
    //         command = "camera.set_property",
    //         parameters = mapOf("property" to property, "value" to value)
    //     )
    //     sendCommand(command)
    // }

    // fun focusCamera(direction: String, speed: Int = 3) {
    //     val command = Command(
    //         command = "camera.focus",
    //         parameters = mapOf("action" to direction, "speed" to speed)
    //     )
    //     sendCommand(command)
    // }
}
```

**CC Workflow:**
1. At session start, search for `// fun` in NetworkClient.kt
2. Ask user: "I see X commented-out commands. Should I implement any?"
3. Check if air-side has implemented the handler
4. If air-side ready + user approves:
   - Uncomment the method
   - Add ViewModel method
   - Add UI elements to call it
   - Test end-to-end
   - Update `commands.json` to `"ground_side": true`

### Android Architecture (MVVM)

**Required Pattern:**

```
UI Layer (Fragment/Activity)
    ↓ observes
ViewModel (holds UI state)
    ↓ calls
Repository (optional, for complex data)
    ↓ calls
NetworkClient (protocol implementation)
    ↓ sends
Network Commands
```

**Example:**
```kotlin
// Fragment
class CameraControlFragment : Fragment() {
    private val viewModel: CameraViewModel by viewModels()
    
    override fun onViewCreated(view: View, savedInstanceState: Bundle?) {
        viewModel.cameraState.observe(viewLifecycleOwner) { state ->
            // Update UI
        }
        
        binding.captureButton.setOnClickListener {
            viewModel.captureImage()
        }
    }
}

// ViewModel
class CameraViewModel(private val networkClient: NetworkClient) : ViewModel() {
    private val _cameraState = MutableLiveData<CameraState>()
    val cameraState: LiveData<CameraState> = _cameraState
    
    fun captureImage() {
        viewModelScope.launch {
            try {
                networkClient.captureImage()
                _cameraState.value = CameraState.Capturing
            } catch (e: Exception) {
                _cameraState.value = CameraState.Error(e.message)
            }
        }
    }
}
```

### Kotlin Best Practices (Mandatory)

**Coroutines:**
- ✅ Use `viewModelScope` in ViewModels
- ✅ Use `lifecycleScope` in Fragments/Activities
- ✅ Use `Dispatchers.IO` for network/disk operations
- ✅ Use `Dispatchers.Main` for UI updates
- ✅ Handle cancellation properly

**Null Safety:**
- ✅ Use nullable types (`Type?`) when values can be null
- ✅ Use safe calls (`?.`) for nullable access
- ✅ Use `!!` only when absolutely certain non-null
- ✅ Prefer `?.let { }` over null checks

**Data Classes:**
- ✅ Use `data class` for models
- ✅ Use `sealed class` for state representations
- ✅ Prefer immutability (`val` over `var`)

**Example:**
```kotlin
// State representation
sealed class CameraState {
    object Idle : CameraState()
    object Connecting : CameraState()
    object Connected : CameraState()
    object Capturing : CameraState()
    data class Error(val message: String) : CameraState()
}

// Data model
data class CameraSettings(
    val shutterSpeed: String,
    val aperture: String,
    val iso: Int,
    val whiteBalance: String
)
```

### Ground-Side File Structure

```
android/
├── app/
│   ├── build.gradle
│   └── src/main/
│       ├── AndroidManifest.xml
│       ├── java/com/dpm/groundstation/
│       │   ├── MainActivity.kt
│       │   ├── ui/
│       │   │   ├── camera/
│       │   │   │   ├── CameraControlFragment.kt
│       │   │   │   └── CameraViewModel.kt
│       │   │   └── status/
│       │   │       └── StatusFragment.kt
│       │   ├── network/
│       │   │   ├── NetworkClient.kt
│       │   │   ├── NetworkSettings.kt
│       │   │   └── ProtocolMessages.kt
│       │   └── util/
│       │       └── Extensions.kt
│       └── res/
│           ├── layout/
│           ├── values/
│           └── drawable/
├── build.gradle
├── settings.gradle
└── docs/
    └── PROGRESS_AND_TODO.md
```

### Ground-Side Troubleshooting

**Issue: "Gradle build failed"**
```bash
# Check error messages
./gradlew assembleDebug --stacktrace

# Common causes:
# 1. Dependency conflict → Update versions in build.gradle
# 2. Kotlin compilation error → Check syntax and imports
# 3. Resource issue → Check XML files
# 4. Cache corruption → ./gradlew clean or invalidate caches
```

**Issue: "Can't connect to device via ADB"**
```bash
# Check device connection
adb devices

# If "unauthorized":
# - Check device screen for USB debugging prompt
# - Allow debugging on device

# If device not showing:
# - Enable developer options on device
# - Enable USB debugging
# - Try different USB port
# - Restart ADB: adb kill-server && adb start-server

# For H16 (wireless):
adb connect 192.168.144.11:5555
```

**Issue: "App crashes on startup"**
```bash
# View crash logs
adb logcat | grep AndroidRuntime

# Common causes:
# 1. Missing permissions in manifest
# 2. Null pointer exception → Check initialization
# 3. Network on main thread → Use coroutines
# 4. Resource not found → Clean and rebuild
```

**Issue: "Network connection failing"**
```bash
# Verify network in logcat
adb logcat | grep DPM

# Check:
# 1. INTERNET permission in manifest
# 2. Correct IP address (192.168.144.20)
# 3. Correct ports (5000 TCP, 5001/5002 UDP)
# 4. Air-side service running
# 5. Firewall not blocking
```

---

## 🔹 WINDOWSTOOLS SPECIFICS (Python Diagnostic)

### WindowsTools Session Start Extensions

**Additional checks for Python/Windows development:**

1. **Check Python Environment:**
   ```bash
   python --version  # Should be Python 3.x
   pip list | grep -E "tkinter"  # Check tkinter available
   ```

2. **Verify Protocol Access:**
   ```bash
   ls ../protocol/
   # Should see commands.json, camera_properties.json
   ```

3. **Check Configuration:**
   ```bash
   cat WindowsTools/config.json
   # Verify air_side_ip and ports are correct
   ```

### 🚨 CRITICAL: Stay in Your Lane!

**WindowsTools Development Boundaries:**

**✅ YOU MAY:**
- Create/modify ANY files in `WindowsTools/` directory
- Read from `protocol/` directory (commands.json, camera_properties.json)
- Read documentation in `docs/` directory
- Update `WindowsTools/PROGRESS_AND_TODO.md`
- Commit with `[WINDOWS][FEATURE]` or `[WINDOWS][FIX]` prefix

**❌ YOU MUST NOT:**
- Modify files in `sbc/` directory (Air-Side code)
- Modify files in `android/` directory (Ground-Side code)
- Modify files in `protocol/` directory (unless explicitly coordinated)
- Modify `docs/CC_READ_THIS_FIRST.md` (unless adding WindowsTools notes)
- Commit changes outside WindowsTools/ without explicit user approval

### Python/tkinter Development

**Project Structure:**
```
WindowsTools/
├── main.py              # Application entry point (DiagnosticApp class)
├── requirements.txt     # Python dependencies
├── config.json          # Runtime configuration (auto-created)
├── gui/
│   ├── main_window.py   # Main window framework
│   ├── widgets.py       # Reusable GUI components
│   ├── tab_connection.py    # Phase 1
│   ├── tab_protocol.py      # Phase 2
│   ├── tab_command.py       # Phase 2
│   ├── tab_camera.py        # Phase 2
│   ├── tab_system.py        # Phase 2
│   └── tab_config.py        # Phase 1
├── network/
│   ├── tcp_client.py    # TCP client for commands
│   ├── udp_listener.py  # UDP listeners (status 5Hz, heartbeat 1Hz)
│   ├── heartbeat.py     # Heartbeat sender (1Hz)
│   └── protocol.py      # Protocol message formatting
├── utils/
│   ├── config.py        # Configuration management
│   ├── logger.py        # Logging system
│   └── protocol_loader.py  # Loads protocol JSON files
├── logs/                # Log files (auto-created)
├── templates/           # Command templates (future)
└── docs/
    ├── PROGRESS_AND_TODO.md
    ├── DIAGNOSTIC_TOOL_PLAN.md
    └── README.md
```

**Running the Tool:**
```bash
cd WindowsTools
python main.py
```

**Development Workflow:**
```bash
# 1. Always pull first
git pull origin main

# 2. Check current status
cat WindowsTools/PROGRESS_AND_TODO.md

# 3. Make changes (ONLY in WindowsTools/)

# 4. Test
cd WindowsTools
python main.py

# 5. Commit with proper prefix
git add WindowsTools/
git commit -m "[WINDOWS][FEATURE] Description"
git push origin main
```

### Python Best Practices (Mandatory)

**Code Style:**
- ✅ Follow PEP 8 style guidelines
- ✅ Use type hints where appropriate
- ✅ Docstrings for all classes and functions
- ✅ Clear variable names (no single letters except counters)

**Error Handling:**
```python
try:
    # Risky operation
except SpecificException as e:
    logger.error(f"Error: {e}")
    messagebox.showerror("Error", f"Operation failed: {e}")
```

**Threading:**
- ✅ Use `threading.Thread(daemon=True)` for background tasks
- ✅ Never block the GUI thread
- ✅ Use callbacks to update GUI from background threads

**GUI Updates:**
```python
# Good: Update GUI from main thread
def callback_from_network():
    self.after(0, self._update_ui_safely)

# Bad: Update GUI from network thread (will crash)
def callback_from_network():
    self.status_label.config(text="Connected")  # ❌ CRASH!
```

### Callback Chaining Pattern

**CRITICAL:** When multiple components need callbacks, CHAIN them, don't replace:

```python
# ✅ GOOD: Chain callbacks
original_callback = client.on_connected

def my_callback():
    if original_callback:
        original_callback()  # Call original first
    # Then do my stuff
    self.do_my_thing()

client.on_connected = my_callback

# ❌ BAD: Replace callbacks (breaks other components)
client.on_connected = self.my_callback  # Original lost!
```

**This was the bug that caused connection status not updating!**

### Integration with Air-Side

**Network Ports:**
- TCP 5000: Command channel (handshake, commands, responses)
- UDP 5001: Status broadcasts from Air-Side (5 Hz)
- UDP 5002: Heartbeat bidirectional (1 Hz)

**Typical Flow:**
1. User clicks "Connect"
2. TCP connects to Air-Side (10.0.1.53:5000)
3. Send handshake message
4. Air-Side responds
5. UDP listeners auto-start (status 5Hz, heartbeat 1Hz)
6. Heartbeat sender auto-starts (1Hz)
7. Real-time updates flow to dashboards

**Message Flow:**
```
WindowsTools                    Air-Side
    │                              │
    ├──── TCP: Handshake ────────→│
    │←──── TCP: Response ──────────┤
    │                              │
    ├──── TCP: Command ───────────→│
    │←──── TCP: Response ──────────┤
    │                              │
    │←──── UDP 5001: Status ───────┤ (5 Hz continuous)
    │←──── UDP 5002: Heartbeat ────┤ (1 Hz)
    ├──── UDP 5002: Heartbeat ────→│ (1 Hz)
```

### WindowsTools Testing Checklist

**Before committing:**
- [ ] Application starts without errors
- [ ] All tabs load correctly
- [ ] Can connect to Air-Side (if available)
- [ ] No Python exceptions in console
- [ ] Log files created correctly in `logs/`
- [ ] Configuration persists in `config.json`
- [ ] Only modified files in `WindowsTools/` directory
- [ ] Commit message has `[WINDOWS][FEATURE]` or `[WINDOWS][FIX]` prefix

**Phase 2 Features to Test:**
- [ ] Protocol Inspector captures all messages
- [ ] Command Sender sends commands correctly
- [ ] Camera Dashboard updates from UDP status
- [ ] System Monitor updates from UDP status
- [ ] Heartbeat sender/receiver working (check Protocol Inspector)
- [ ] Connection status updates properly when connected/disconnected

### WindowsTools Troubleshooting

**Issue: "tkinter not available"**
```bash
# Windows: tkinter usually included with Python
# If missing:
pip install tk

# Or reinstall Python with tcl/tk option enabled
```

**Issue: "Protocol files not found"**
```bash
# Check you're running from correct directory
pwd  # Should be in DPM-V2/WindowsTools or DPM-V2

# Check protocol files exist
ls ../protocol/
# Should see: commands.json, camera_properties.json
```

**Issue: "Can't connect to Air-Side"**
```bash
# Check Air-Side is running
# Check IP address in config.json (default: 10.0.1.53)
# Check firewall not blocking ports 5000-5002
# Check you're on the same network as Air-Side

# Test with ping
ping 10.0.1.53
```

**Issue: "UDP messages not received"**
```bash
# Check UDP listeners started (should auto-start on TCP connect)
# Check Windows firewall allows Python to receive UDP
# Check Air-Side is sending UDP broadcasts
# Use Protocol Inspector tab to see if messages arriving
```

**Issue: "Callbacks not firing"**
```bash
# Check callback chaining (see Callback Chaining Pattern above)
# Ensure you're not replacing other components' callbacks
# Use logger.debug() to trace callback execution
```

**Issue: "GUI freezes"**
```bash
# Never block GUI thread with long operations
# Use threading.Thread(daemon=True) for background tasks
# Use .after() or callbacks to update GUI from background threads
```

### Phase Status (As of Oct 29, 2025)

**✅ Phase 1 - Foundation:** 100% Complete
- Basic TCP client
- Configuration management
- Connection Monitor tab
- Configuration tab

**✅ Phase 2 - Core Monitoring:** 100% Complete
- UDP status/heartbeat listeners
- Protocol Inspector tab
- Command Sender tab
- Camera Dashboard tab
- System Monitor tab
- Full protocol monitoring operational

**⏳ Phase 3 - Advanced:** 0% Not Started
- Docker logs viewer (SSH integration)
- Real-time graphs (matplotlib)
- Custom command templates
- Advanced filtering

**⏳ Phase 4 - Testing:** 0% Not Started
- Automated test sequences
- Stress testing
- Performance monitoring

**⏳ Phase 5 - Polish:** 0% Not Started
- Dark mode theme
- Keyboard shortcuts
- Error handling improvements
- Performance optimization

**Current Focus:** User testing Phase 2 with real Air-Side connection

---

## 🛠️ COMMON TROUBLESHOOTING

### Git Issues

**Issue: "Git pull has conflicts"**
```bash
# See conflicting files
git status

# For protocol files (CAREFUL!):
# 1. DON'T auto-merge protocol JSON files
# 2. Tell user to manually merge
# 3. Verify both sides' implementations are preserved

# For code files:
# 1. Identify conflict markers <<<< >>>> ====
# 2. Discuss with user which version to keep
# 3. Test after resolving
```

**Issue: "Accidentally committed to wrong branch"**
```bash
# If not pushed yet:
git reset --soft HEAD~1  # Undo commit, keep changes
git stash                # Save changes
git checkout main        # Switch to correct branch
git stash pop            # Restore changes
git commit              # Commit again

# If already pushed: Contact user!
```

### Protocol Issues

**Issue: "Commands not working between platforms"**
```bash
# Debugging steps:
# 1. Check protocol versions match
cat protocol/protocol_v1.0.json | jq '.constants.protocol_version'

# 2. Check command is implemented on both sides
cat protocol/commands.json | jq '.commands."command.name".implemented'

# 3. Check for typos in command names
# 4. Verify JSON syntax is correct
# 5. Check network connectivity (ping the other side)
```

**Issue: "Property validation failing"**
```bash
# Check property definition:
cat protocol/camera_properties.json | jq '.properties."property_name".validation'

# Verify:
# 1. Value is in allowed values list
# 2. Value matches expected type
# 3. Dependencies are satisfied (e.g., WB mode for WB temperature)
# 4. Camera is in correct mode (some properties restricted by mode)
```

---

## 📝 SUMMARY - THE GOLDEN RULES

### Universal Rules (Both Platforms)

1. 🔴 **ALWAYS read CC_READ_THIS_FIRST.md at session start**
2. 🔴 **ALWAYS confirm current Git branch (should be `main`)**
3. 🔴 **ALWAYS verify protocol files are at ~/DPM-V2/protocol/ NOT docs/protocol/**
4. 🔴 **ALWAYS pull latest from Git before starting work**
5. 🔴 **ALWAYS check protocol synchronization (protocol/commands.json + protocol/camera_properties.json)**
6. 🔴 **ALWAYS read appropriate PROGRESS_AND_TODO.md**
7. 🔴 **ALWAYS update PROGRESS_AND_TODO.md after significant changes**
8. 🔴 **ALWAYS commit regularly (every 30-60 min)**
9. 🔴 **ALWAYS use [TYPE] prefix in commit messages**
10. 🔴 **ALWAYS verify build succeeds before committing**
11. 🔴 **ALWAYS commit before ending session**
12. 🔴 **ALWAYS work incrementally (one thing at a time)**
13. 🔴 **NEVER hard-code camera property values - use ~/DPM-V2/protocol/camera_properties.json**

### Platform-Specific Rules

**Air-Side (C++):**
- 🟡 **ALWAYS check Sony SDK HTML documentation before implementing camera functions**
- 🟡 Run valgrind regularly for memory leak detection
- 🟡 Use smart pointers, avoid raw new/delete
- 🟡 Check Sony SDK return values
- 🟡 Test with Docker if applicable

**Ground-Side (Android):**
- 🟡 Follow MVVM architecture pattern
- 🟡 Use Coroutines for async operations
- 🟡 Check commented-out methods in NetworkClient.kt
- 🟡 Test on device/emulator before committing

**WindowsTools (Python):**
- 🟡 **ONLY modify files in WindowsTools/ directory**
- 🟡 **ALWAYS chain callbacks, never replace them**
- 🟡 Follow PEP 8 style guidelines
- 🟡 Never block GUI thread (use threading.Thread(daemon=True))
- 🟡 Test application starts before committing
- 🟡 Use [WINDOWS][FEATURE] or [WINDOWS][FIX] commit prefixes

---

## 🎓 FOR NEW CLAUDE CODE INSTANCES

### First Session on This Project:

1. ✅ Read this file (CC_READ_THIS_FIRST.md) - you're doing it!
2. ✅ Identify platform (air-side, ground-side, or WindowsTools)
3. ✅ Read appropriate PROGRESS_AND_TODO.md thoroughly
   - Air-Side: `sbc/docs/PROGRESS_AND_TODO.md`
   - Ground-Side: `android/docs/PROGRESS_AND_TODO.md`
   - WindowsTools: `WindowsTools/PROGRESS_AND_TODO.md`
4. ✅ Skim Project_Summary_and_Action_Plan.md (overview only)
5. ✅ Read protocol documentation (commands.json, camera_properties.json)
6. ✅ Check `git log --oneline -20` (understand recent history)
7. ✅ Identify current phase and next task
8. ✅ **[Air-Side Only]** Bookmark Sony SDK HTML documentation location
9. ✅ Start working!

### Subsequent Sessions:

1. ✅ Read this file (CC_READ_THIS_FIRST.md)
2. ✅ Confirm current Git branch (should be `main`)
3. ✅ Pull latest from Git
4. ✅ Check protocol synchronization
5. ✅ Read appropriate PROGRESS_AND_TODO.md
6. ✅ Check `git status` and `git log --oneline -5`
7. ✅ Continue work

---

## ✅ SESSION END CHECKLIST

**Before ending EVERY work session, verify:**

- [ ] PROGRESS_AND_TODO.md updated with today's work
- [ ] All task checkboxes reflect reality
- [ ] Completion percentages updated
- [ ] Visual progress bars updated (if applicable)
- [ ] "Last Updated" timestamp is current
- [ ] Issue Tracker reflects current bugs/blockers
- [ ] Protocol JSON files updated if implemented commands/properties
- [ ] All code changes are committed
- [ ] All commits have descriptive messages with [TYPE] prefix
- [ ] All commits pushed to origin/main
- [ ] Build succeeds (make/gradle)
- [ ] No compiler errors or unresolved warnings
- [ ] Memory leaks checked (air-side with valgrind)
- [ ] No orphaned documentation
- [ ] No [WIP] commits unless work is genuinely incomplete

**If all checked: You're good! 🎉**

---

**Document Status:** ✅ Active - Combined Air-Side & Ground-Side & WindowsTools
**Version:** 2.4 - Added mandatory branch confirmation rule
**Last Updated:** October 29, 2025
**Location:** Project root (DPM-V2/docs/CC_READ_THIS_FIRST.md)
**Maintained By:** Human oversight, enforced by Claude Code

**🔴 REMEMBER: Read this document at the start of EVERY session! 🔴**<|MERGE_RESOLUTION|>--- conflicted
+++ resolved
@@ -2,12 +2,8 @@
 ## DPM Payload Manager Project Rules & Workflow
 
 **Date Created:** October 25, 2025
-<<<<<<< HEAD
 **Last Updated:** October 29, 2025
-**Version:** 2.4 (Platform ID Commit Prefix Mandatory)
-=======
-**Version:** 2.4 (Mandatory Branch Confirmation Rule)
->>>>>>> 8e5fbfa2
+**Version:** 2.4 (Platform ID Commit Prefix + Branch Confirmation Mandatory)
 **Status:** 🔴 **MANDATORY - READ EVERY SESSION**
 
 ---
