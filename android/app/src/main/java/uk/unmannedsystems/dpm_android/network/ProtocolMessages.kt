--- conflicted
+++ resolved
@@ -193,13 +193,6 @@
 )
 
 /**
-<<<<<<< HEAD
- * Heartbeat message payload (v1.1.0 - includes client_id)
- */
-data class HeartbeatPayload(
-    val sender: String, // "ground" or "air"
-    @SerializedName("client_id") val clientId: String, // "H16", "WPC", "RPi-Air"
-=======
  * Heartbeat message payload
  * @param sender "ground" or "air"
  * @param clientId Unique identifier for the client instance (e.g., "H16", "WPC", "RPi-Air")
@@ -208,6 +201,5 @@
 data class HeartbeatPayload(
     val sender: String,
     @SerializedName("client_id") val clientId: String,
->>>>>>> 02cb2a74
     @SerializedName("uptime_seconds") val uptimeSeconds: Long
 )