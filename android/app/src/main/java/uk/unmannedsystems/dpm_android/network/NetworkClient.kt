package uk.unmannedsystems.dpm_android.network

import android.util.Log
import com.google.gson.Gson
import kotlinx.coroutines.*
import kotlinx.coroutines.flow.MutableStateFlow
import kotlinx.coroutines.flow.StateFlow
import kotlinx.coroutines.flow.asStateFlow
import uk.unmannedsystems.dpm_android.eventlog.EventCategory
import uk.unmannedsystems.dpm_android.eventlog.EventLevel
import uk.unmannedsystems.dpm_android.eventlog.EventLogViewModel
import java.io.BufferedReader
import java.io.InputStreamReader
import java.io.PrintWriter
import java.net.DatagramPacket
import java.net.DatagramSocket
import java.net.InetAddress
import java.net.Socket
import java.net.SocketException
import java.util.concurrent.atomic.AtomicInteger

/**
 * Network client for communication with Raspberry Pi payload manager
 * Implements the command protocol specification v1.0
 */
class NetworkClient(
    private val settings: NetworkSettings = NetworkSettings()
) {
    companion object {
        private const val TAG = "NetworkClient"
        private const val CLIENT_ID = "h16_gcs_001"
        private const val CLIENT_VERSION = "1.0.0"
    }

    private val gson = Gson()
    private val scope = CoroutineScope(Dispatchers.IO + SupervisorJob())
    private val sequenceId = AtomicInteger(0)

    // Sockets
    private var tcpSocket: Socket? = null
    private var tcpWriter: PrintWriter? = null
    private var tcpReader: BufferedReader? = null
    private var udpSocket: DatagramSocket? = null
    private var heartbeatSocket: DatagramSocket? = null

    // State flows
    private val _connectionStatus = MutableStateFlow(NetworkStatus())
    val connectionStatus: StateFlow<NetworkStatus> = _connectionStatus.asStateFlow()

    private val _cameraStatus = MutableStateFlow<CameraStatusInfo?>(null)
    val cameraStatus: StateFlow<CameraStatusInfo?> = _cameraStatus.asStateFlow()

    private val _systemStatus = MutableStateFlow<SystemStatus?>(null)
    val systemStatus: StateFlow<SystemStatus?> = _systemStatus.asStateFlow()

    // Jobs
    private var connectJob: Job? = null
    private var statusListenerJob: Job? = null
    private var heartbeatJob: Job? = null

    /**
     * Connect to the Raspberry Pi
     */
    fun connect() {
        if (_connectionStatus.value.state == ConnectionState.CONNECTED ||
            _connectionStatus.value.state == ConnectionState.CONNECTING) {
            Log.w(TAG, "Already connected or connecting")
            addConnectionLog("Already connected or connecting", LogLevel.WARNING)
            return
        }

        connectJob = scope.launch {
            updateConnectionState(
                ConnectionState.CONNECTING,
                logMessage = "Attempting to connect to ${settings.targetIp}:${settings.commandPort}",
                logLevel = LogLevel.INFO
            )

            // Store target IP and port for display
            _connectionStatus.value = _connectionStatus.value.copy(
                targetIp = settings.targetIp,
                targetPort = settings.commandPort
            )

            try {
                // Connect TCP socket
                addConnectionLog("Connecting TCP socket to ${settings.targetIp}:${settings.commandPort}...", LogLevel.INFO)
                connectTcp()
                addConnectionLog("TCP socket connected successfully", LogLevel.SUCCESS)

                // Send handshake
                addConnectionLog("Sending handshake...", LogLevel.INFO)
                sendHandshake()
                addConnectionLog("Handshake completed", LogLevel.SUCCESS)

                // Start UDP status listener
                addConnectionLog("Starting UDP status listener on port ${settings.statusListenPort}...", LogLevel.INFO)
                startUdpStatusListener()
                addConnectionLog("UDP status listener started", LogLevel.SUCCESS)

                // Start heartbeat
                addConnectionLog("Starting heartbeat on port ${settings.heartbeatPort}...", LogLevel.INFO)
                startHeartbeat()
                addConnectionLog("Heartbeat started", LogLevel.SUCCESS)

                updateConnectionState(
                    ConnectionState.CONNECTED,
                    logMessage = "Connected to ${settings.targetIp}:${settings.commandPort}",
                    logLevel = LogLevel.SUCCESS
                )
                Log.i(TAG, "Connected to ${settings.targetIp}")

            } catch (e: Exception) {
                Log.e(TAG, "Connection failed", e)
                val errorMsg = "Connection failed: ${e.message}"
                updateConnectionState(
                    ConnectionState.ERROR,
                    errorMessage = errorMsg,
                    logMessage = errorMsg,
                    logLevel = LogLevel.ERROR
                )

                // Retry connection after delay
                addConnectionLog("Retrying connection in 2 seconds...", LogLevel.WARNING)
                delay(2000)
                connect()
            }
        }
    }

    /**
     * Disconnect from the Raspberry Pi
     */
    fun disconnect() {
<<<<<<< HEAD
        // Use runBlocking to ensure disconnect completes before returning
        runBlocking {
=======
        scope.launch {
            addConnectionLog("Disconnecting from ${settings.targetIp}...", LogLevel.INFO)
>>>>>>> 05ff7e08
            try {
                // Send disconnect message
                sendDisconnect()
                addConnectionLog("Disconnect message sent", LogLevel.INFO)
            } catch (e: Exception) {
                Log.e(TAG, "Error sending disconnect", e)
                addConnectionLog("Error sending disconnect: ${e.message}", LogLevel.WARNING)
            }

            cleanup()
<<<<<<< HEAD
            updateConnectionState(ConnectionState.DISCONNECTED)

            // Give sockets time to fully close
            delay(100)
=======
            updateConnectionState(
                ConnectionState.DISCONNECTED,
                logMessage = "Disconnected from ${settings.targetIp}",
                logLevel = LogLevel.INFO
            )
>>>>>>> 05ff7e08
        }
    }

    /**
     * Send a command to the Raspberry Pi
     */
    suspend fun sendCommand(command: String, parameters: Map<String, Any> = emptyMap()): Result<ResponsePayload> {
        return withContext(Dispatchers.IO) {
            try {
                val message = BaseMessage(
                    messageType = "command",
                    sequenceId = sequenceId.incrementAndGet(),
                    timestamp = System.currentTimeMillis() / 1000,
                    payload = CommandPayload(command, parameters)
                )

                val json = gson.toJson(message)
                Log.d(TAG, "Sending command: $json")

                tcpWriter?.println(json)
                tcpWriter?.flush()

                // Read response
                val response = tcpReader?.readLine()
                if (response != null) {
                    Log.d(TAG, "Received response: $response")
                    val responseMessage = gson.fromJson(response, BaseMessage::class.java)
                    val responsePayload = gson.fromJson(
                        gson.toJson(responseMessage.payload),
                        ResponsePayload::class.java
                    )
                    Result.success(responsePayload)
                } else {
                    Result.failure(Exception("No response received"))
                }
            } catch (e: Exception) {
                Log.e(TAG, "Error sending command", e)
                Result.failure(e)
            }
        }
    }

    /**
     * Set camera property
     */
    suspend fun setCameraProperty(property: String, value: Any): Result<ResponsePayload> {
        return sendCommand(
            "camera.set_property",
            mapOf("property" to property, "value" to value)
        )
    }

    /**
     * Capture image
     */
    suspend fun captureImage(mode: String = "single"): Result<ResponsePayload> {
        return sendCommand(
            "camera.capture",
            mapOf("mode" to mode)
        )
    }

    /**
     * Get camera properties
     */
    suspend fun getCameraProperties(properties: List<String>): Result<ResponsePayload> {
        return sendCommand(
            "camera.get_properties",
            mapOf("properties" to properties)
        )
    }

    private suspend fun connectTcp() {
        val address = InetAddress.getByName(settings.targetIp)
        tcpSocket = withContext(Dispatchers.IO) {
            Socket(address, settings.commandPort).apply {
                soTimeout = settings.connectionTimeoutMs.toInt()
            }
        }
        tcpWriter = PrintWriter(tcpSocket!!.getOutputStream(), true)
        tcpReader = BufferedReader(InputStreamReader(tcpSocket!!.getInputStream()))
    }

    private suspend fun sendHandshake() {
        val handshake = BaseMessage(
            messageType = "handshake",
            sequenceId = sequenceId.incrementAndGet(),
            timestamp = System.currentTimeMillis() / 1000,
            payload = HandshakePayload(
                clientId = CLIENT_ID,
                clientVersion = CLIENT_VERSION,
                requestedFeatures = listOf(
                    "camera_control",
                    "gimbal_control",
                    "content_download"
                )
            )
        )

        val json = gson.toJson(handshake)
        tcpWriter?.println(json)
        tcpWriter?.flush()

        // Wait for handshake response
        val response = tcpReader?.readLine()
        if (response != null) {
            Log.i(TAG, "Handshake response: $response")
            // Parse and validate handshake response
            updateConnectionState(ConnectionState.OPERATIONAL)
        }
    }

    private fun startUdpStatusListener() {
        statusListenerJob = scope.launch {
            try {
                udpSocket = DatagramSocket(settings.statusListenPort)
                val buffer = ByteArray(4096)

                while (isActive) {
                    val packet = DatagramPacket(buffer, buffer.size)
                    udpSocket?.receive(packet)

                    val json = String(packet.data, 0, packet.length)
                    try {
                        val statusMessage = gson.fromJson(json, BaseMessage::class.java)
                        val statusPayload = gson.fromJson(
                            gson.toJson(statusMessage.payload),
                            StatusPayload::class.java
                        )

                        // Update state flows
                        _cameraStatus.value = statusPayload.camera
                        _systemStatus.value = statusPayload.system

                    } catch (e: Exception) {
                        Log.e(TAG, "Error parsing status message", e)
                    }
                }
            } catch (e: Exception) {
                Log.e(TAG, "UDP status listener error", e)
            }
        }
    }

    private fun startHeartbeat() {
        heartbeatJob = scope.launch {
            try {
                heartbeatSocket = DatagramSocket()
                val address = InetAddress.getByName(settings.targetIp)
                val startTime = System.currentTimeMillis()

                while (isActive) {
                    val heartbeat = BaseMessage(
                        messageType = "heartbeat",
                        sequenceId = sequenceId.incrementAndGet(),
                        timestamp = System.currentTimeMillis() / 1000,
                        payload = HeartbeatPayload(
                            sender = "ground",
                            uptimeSeconds = (System.currentTimeMillis() - startTime) / 1000
                        )
                    )

                    val json = gson.toJson(heartbeat)
                    val bytes = json.toByteArray()
                    val packet = DatagramPacket(
                        bytes,
                        bytes.size,
                        address,
                        settings.heartbeatPort
                    )

                    heartbeatSocket?.send(packet)

                    // Update last heartbeat time
                    _connectionStatus.value = _connectionStatus.value.copy(
                        lastHeartbeatMs = System.currentTimeMillis()
                    )

                    delay(settings.heartbeatIntervalMs)
                }
            } catch (e: Exception) {
                Log.e(TAG, "Heartbeat error", e)
            }
        }
    }

    private suspend fun sendDisconnect() {
        val disconnect = BaseMessage(
            messageType = "disconnect",
            sequenceId = sequenceId.incrementAndGet(),
            timestamp = System.currentTimeMillis() / 1000,
            payload = mapOf("reason" to "user_requested")
        )

        val json = gson.toJson(disconnect)
        tcpWriter?.println(json)
        tcpWriter?.flush()
    }

    private fun cleanup() {
        // Cancel jobs first
        connectJob?.cancel()
        statusListenerJob?.cancel()
        heartbeatJob?.cancel()

        // Close all I/O streams and sockets in proper order
        try {
            tcpWriter?.close()
        } catch (e: Exception) {
            Log.e(TAG, "Error closing TCP writer", e)
        }

        try {
            tcpReader?.close()
        } catch (e: Exception) {
            Log.e(TAG, "Error closing TCP reader", e)
        }

        try {
            // Shutdown socket gracefully before closing
            tcpSocket?.shutdownInput()
            tcpSocket?.shutdownOutput()
        } catch (e: Exception) {
            // Ignore - socket may already be closed
        }

        try {
            tcpSocket?.close()
        } catch (e: Exception) {
            Log.e(TAG, "Error closing TCP socket", e)
        }

        try {
            udpSocket?.close()
        } catch (e: Exception) {
            Log.e(TAG, "Error closing UDP socket", e)
        }

        try {
            heartbeatSocket?.close()
        } catch (e: Exception) {
            Log.e(TAG, "Error closing heartbeat socket", e)
        }

        // Null out references
        tcpSocket = null
        tcpWriter = null
        tcpReader = null
        udpSocket = null
        heartbeatSocket = null
    }

    private fun updateConnectionState(
        state: ConnectionState,
        errorMessage: String? = null,
        logMessage: String? = null,
        logLevel: LogLevel = LogLevel.INFO
    ) {
        val currentLogs = _connectionStatus.value.connectionLogs
        val newLogs = if (logMessage != null) {
            val newEntry = ConnectionLogEntry(
                timestamp = System.currentTimeMillis(),
                level = logLevel,
                message = logMessage
            )
            // Keep only last 50 log entries to prevent memory issues
            (currentLogs + newEntry).takeLast(50)
        } else {
            currentLogs
        }

        _connectionStatus.value = _connectionStatus.value.copy(
            state = state,
            errorMessage = errorMessage,
            connectionLogs = newLogs
        )
    }

    private fun addConnectionLog(message: String, level: LogLevel = LogLevel.INFO) {
        val currentLogs = _connectionStatus.value.connectionLogs
        val newEntry = ConnectionLogEntry(
            timestamp = System.currentTimeMillis(),
            level = level,
            message = message
        )
        _connectionStatus.value = _connectionStatus.value.copy(
            connectionLogs = (currentLogs + newEntry).takeLast(50)
        )

        // Also log to the global event log
        val eventLevel = when (level) {
            LogLevel.INFO -> EventLevel.INFO
            LogLevel.SUCCESS -> EventLevel.INFO
            LogLevel.WARNING -> EventLevel.WARNING
            LogLevel.ERROR -> EventLevel.ERROR
        }
        EventLogViewModel.logEvent(EventCategory.NETWORK, eventLevel, message)
    }

    fun close() {
        disconnect()
        scope.cancel()
    }
}<|MERGE_RESOLUTION|>--- conflicted
+++ resolved
@@ -132,13 +132,9 @@
      * Disconnect from the Raspberry Pi
      */
     fun disconnect() {
-<<<<<<< HEAD
         // Use runBlocking to ensure disconnect completes before returning
         runBlocking {
-=======
-        scope.launch {
             addConnectionLog("Disconnecting from ${settings.targetIp}...", LogLevel.INFO)
->>>>>>> 05ff7e08
             try {
                 // Send disconnect message
                 sendDisconnect()
@@ -149,18 +145,14 @@
             }
 
             cleanup()
-<<<<<<< HEAD
-            updateConnectionState(ConnectionState.DISCONNECTED)
-
-            // Give sockets time to fully close
-            delay(100)
-=======
             updateConnectionState(
                 ConnectionState.DISCONNECTED,
                 logMessage = "Disconnected from ${settings.targetIp}",
                 logLevel = LogLevel.INFO
             )
->>>>>>> 05ff7e08
+
+            // Give sockets time to fully close
+            delay(100)
         }
     }
 
